"""Simple test of new API Changes."""
import asyncio
import json
import pprint
from datetime import date, timedelta

from mytoyota.client import MyT
from mytoyota.models.summary import SummaryType

pp = pprint.PrettyPrinter(indent=4)


# Set your username and password in a file on top level called "credentials.json" in the format:
#   {
#       "username": "<username>",
#       "password": "<password>"
#   }


def load_credentials():
    """Load credentials from 'credentials.json'."""
    try:
        with open("credentials.json", encoding="utf-8") as f:
            return json.load(f)
    except (FileNotFoundError, json.decoder.JSONDecodeError):
        return None


credentials = load_credentials()
if not credentials:
    raise ValueError(
        "Did you forget to set your username and password? Or supply the credentials file?"
        "Please set your username and password in a file on top level called 'credentials.json' in the format:"  # noqa: E501
        "{'username': '<username>', 'password': '<password>'}"
    )

USERNAME = credentials["username"]
PASSWORD = credentials["password"]

client = MyT(username=USERNAME, password=PASSWORD)


async def get_information():
    """Test login and output from endpoints."""
    print("Logging in...")
    await client.login()

    print("Retrieving cars...")
    cars = await client.get_vehicles(metric=True)

<<<<<<< HEAD
    if cars is not None:
        for car in cars:
            await car.update()
            # Dashboard Information
            pp.pprint(f"Dashboard: {car.dashboard}")
            # Location Information
            pp.pprint(f"Location: {car.location}")
            # Lock Status
            pp.pprint(f"Lock Status: {car.lock_status}")
            # Notifications
            pp.pprint(f"Notifications: {[[x] for x in car.notifications]}")
            # Service history
            pp.pprint(f"Latest service: {car.get_latest_service_history()}")
            # Summary
            pp.pprint(
                f"Summary: {[[x] for x in await car.get_summary(date.today() - timedelta(days=6 * 30), date.today(), summary_type=SummaryType.MONTHLY)]}"  # noqa: E501
            )
    if cars is None:
        pp.pprint("No information on vehicles could be retrieved")
=======
    for car in cars:
        await car.update()

        # Dashboard Information
        pp.pprint(f"Dashboard: {car.dashboard}")
        # Electric Status Information
        pp.pprint(f"Electric Status: {car.electric_status}")
        # Location Information
        pp.pprint(f"Location: {car.location}")
        # Lock Status
        pp.pprint(f"Lock Status: {car.lock_status}")
        # Notifications
        pp.pprint(f"Notifications: {[[x] for x in car.notifications]}")
        # Service history
        pp.pprint(f"Latest service: {car.get_latest_service_history()}")
        # Summary
        # pp.pprint(
        #    f"Summary: {[[x] for x in await car.get_summary(date.today() - timedelta(days=7), date.today(), summary_type=SummaryType.DAILY)]}"  # noqa: E501 # pylint: disable=C0301
        # )
        # pp.pprint(
        #    f"Summary: {[[x] for x in await car.get_summary(date.today() - timedelta(days=7 * 4), date.today(), summary_type=SummaryType.WEEKLY)]}"  # noqa: E501 # pylint: disable=C0301
        # )
        pp.pprint(
            f"Summary: {[[x] for x in await car.get_summary(date.today() - timedelta(days=6 * 30), date.today(), summary_type=SummaryType.MONTHLY)]}"  # noqa: E501
        )
        # pp.pprint(
        #    f"Summary: {[[x] for x in await car.get_summary(date.today() - timedelta(days=365), date.today(), summary_type=SummaryType.YEARLY)]}"  # noqa: E501 # pylint: disable=C0301
        # )

        # Trips
        # pp.pprint(
        #    f"Trips: f{await car.get_trips(date.today() - timedelta(days=7), date.today(), full_route=True)}"  # noqa: E501
        # )

        # Dump all the information collected so far:
        # pp.pprint(car._dump_all())
>>>>>>> 6ed95fcf


loop = asyncio.get_event_loop()
loop.run_until_complete(get_information())
loop.close()<|MERGE_RESOLUTION|>--- conflicted
+++ resolved
@@ -48,12 +48,13 @@
     print("Retrieving cars...")
     cars = await client.get_vehicles(metric=True)
 
-<<<<<<< HEAD
     if cars is not None:
         for car in cars:
             await car.update()
             # Dashboard Information
             pp.pprint(f"Dashboard: {car.dashboard}")
+            # Electric Status Information
+            pp.pprint(f"Electric Status: {car.electric_status}")
             # Location Information
             pp.pprint(f"Location: {car.location}")
             # Lock Status
@@ -68,44 +69,6 @@
             )
     if cars is None:
         pp.pprint("No information on vehicles could be retrieved")
-=======
-    for car in cars:
-        await car.update()
-
-        # Dashboard Information
-        pp.pprint(f"Dashboard: {car.dashboard}")
-        # Electric Status Information
-        pp.pprint(f"Electric Status: {car.electric_status}")
-        # Location Information
-        pp.pprint(f"Location: {car.location}")
-        # Lock Status
-        pp.pprint(f"Lock Status: {car.lock_status}")
-        # Notifications
-        pp.pprint(f"Notifications: {[[x] for x in car.notifications]}")
-        # Service history
-        pp.pprint(f"Latest service: {car.get_latest_service_history()}")
-        # Summary
-        # pp.pprint(
-        #    f"Summary: {[[x] for x in await car.get_summary(date.today() - timedelta(days=7), date.today(), summary_type=SummaryType.DAILY)]}"  # noqa: E501 # pylint: disable=C0301
-        # )
-        # pp.pprint(
-        #    f"Summary: {[[x] for x in await car.get_summary(date.today() - timedelta(days=7 * 4), date.today(), summary_type=SummaryType.WEEKLY)]}"  # noqa: E501 # pylint: disable=C0301
-        # )
-        pp.pprint(
-            f"Summary: {[[x] for x in await car.get_summary(date.today() - timedelta(days=6 * 30), date.today(), summary_type=SummaryType.MONTHLY)]}"  # noqa: E501
-        )
-        # pp.pprint(
-        #    f"Summary: {[[x] for x in await car.get_summary(date.today() - timedelta(days=365), date.today(), summary_type=SummaryType.YEARLY)]}"  # noqa: E501 # pylint: disable=C0301
-        # )
-
-        # Trips
-        # pp.pprint(
-        #    f"Trips: f{await car.get_trips(date.today() - timedelta(days=7), date.today(), full_route=True)}"  # noqa: E501
-        # )
-
-        # Dump all the information collected so far:
-        # pp.pprint(car._dump_all())
->>>>>>> 6ed95fcf
 
 
 loop = asyncio.get_event_loop()

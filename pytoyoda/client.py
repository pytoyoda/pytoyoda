--- conflicted
+++ resolved
@@ -61,13 +61,8 @@
 
     async def get_vehicles(self, metric: bool = True) -> Optional[List[Vehicle]]:
         """Return a list of vehicles."""
-<<<<<<< HEAD
-        _LOGGER.debug("Getting list of vehicles associated with the account")
+        logger.debug("Getting list of vehicles associated with the account")
         vehicles = await self._api.get_vehicles()
-=======
-        logger.debug("Getting list of vehicles associated with the account")
-        vehicles = await self._api.get_vehicles_endpoint()
->>>>>>> abb2921a
         if vehicles.payload is not None:
             return [Vehicle(self._api, v, metric) for v in vehicles.payload]
 
